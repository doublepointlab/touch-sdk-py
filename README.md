# Touch SDK py

Connects to Port 6 Touch SDK compatible Bluetooth devices – like [this Wear OS app](https://play.google.com/store/apps/details?id=io.port6.watchbridge).

## Installation

```sh
pip install touch-sdk
```

## Example usage
```python
from touch_sdk import WatchManager

class MyWatchManager(WatchManager):
    def on_sensors(self, sensors):
        print(sensors)

wm = MyWatchManager()
wm.start()
```

## Usage

All callback functions should be methods in the class that inherits `WatchManager`, like in the example above.

### Tap gesture
```python
def on_tap(self):
    print('tap')
```

<<<<<<< HEAD
### Sensors
```
def on_sensors(self, sensors):
    print(sensors.acceleration) # x, y, z
    print(sensors.gravity) # x, y, z
    print(sensors.angular_velocity) # x, y, z
    print(sensors.orientation) # x, y, z, w
=======
### Acceleration
```python
def on_acc(self, acceleration):
    print(acceleration)
```

### Angulary velocity / gyroscope
```python
def on_gyro(self, angular_velocity):
    print(angular_velocity)
```

### Gravity vector
```python
def on_grav(self, gravity_vector):
    print('gravity', gravity_vector)
```

### Orientation / quaternion
```python
def on_quat(self, quaternion):
    print('quat', quaternion)
>>>>>>> 62e38e73
```

### Touch screen
```python
def on_touch_down(self, x, y):
    print('touch down', x, y)

def on_touch_up(self, x, y):
    print('touch up', x, y)

def on_touch_move(self, x, y):
    print('touch move', x, y)

def on_touch_cancel(self, x, y):
    print('touch cancel', x, y)
```

### Rotary dial
```python
def on_rotary(self, direction):
    print('rotary', direction)
```
Outputs +1 for clockwise and -1 for counter-clockwise.

### Back button
```python
def on_back_button(self):
    print('back button')
```
Called when the back button is pressed and released. Wear OS does not support separate button down and button up events for the back button.

## Pylint
```sh
python3 -m pylint src --rcfile=.pylintrc
```<|MERGE_RESOLUTION|>--- conflicted
+++ resolved
@@ -30,38 +30,13 @@
     print('tap')
 ```
 
-<<<<<<< HEAD
 ### Sensors
-```
+```python
 def on_sensors(self, sensors):
     print(sensors.acceleration) # x, y, z
     print(sensors.gravity) # x, y, z
     print(sensors.angular_velocity) # x, y, z
     print(sensors.orientation) # x, y, z, w
-=======
-### Acceleration
-```python
-def on_acc(self, acceleration):
-    print(acceleration)
-```
-
-### Angulary velocity / gyroscope
-```python
-def on_gyro(self, angular_velocity):
-    print(angular_velocity)
-```
-
-### Gravity vector
-```python
-def on_grav(self, gravity_vector):
-    print('gravity', gravity_vector)
-```
-
-### Orientation / quaternion
-```python
-def on_quat(self, quaternion):
-    print('quat', quaternion)
->>>>>>> 62e38e73
 ```
 
 ### Touch screen
