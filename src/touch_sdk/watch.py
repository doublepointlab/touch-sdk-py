from dataclasses import dataclass
from enum import Enum
import asyncio
<<<<<<< HEAD
from typing import Tuple
=======
from typing import Tuple, Optional
>>>>>>> 9d182796
import sys
import platform
import struct

from touch_sdk.ble_connector import BLEConnector

# pylint: disable=no-name-in-module
from touch_sdk.protobuf.watch_output_pb2 import Update, Gesture, TouchEvent
from touch_sdk.protobuf.watch_input_pb2 import InputUpdate, HapticEvent, ClientInfo


__doc__ = """Discovering Touch SDK compatible BLE devices and interfacing with them."""


# GATT related UUIDs
# INTERACTION_SERVICE is needed for scanning while the Wear OS
# app is backwards compatible. Only one service UUID can be
# advertised.
INTERACTION_SERVICE = "008e74d0-7bb3-4ac5-8baf-e5e372cced76"
PROTOBUF_SERVICE = "f9d60370-5325-4c64-b874-a68c7c555bad"
PROTOBUF_OUTPUT = "f9d60371-5325-4c64-b874-a68c7c555bad"
PROTOBUF_INPUT = "f9d60372-5325-4c64-b874-a68c7c555bad"


@dataclass(frozen=True)
class SensorFrame:
    """A Frozen container class for values of all streamable Touch SDK sensors."""
<<<<<<< HEAD
=======

>>>>>>> 9d182796
    acceleration: Tuple[float]
    gravity: Tuple[float]
    angular_velocity: Tuple[float]
    orientation: Tuple[float]
<<<<<<< HEAD
=======
    magnetic_field: Optional[Tuple[float]]
    magnetic_field_calibration: Optional[Tuple[float]]

>>>>>>> 9d182796

class Hand(Enum):
    """Which hand the watch is worn on."""

    NONE = 0
    RIGHT = 1
    LEFT = 2


class Watch:
    """Scans Touch SDK compatible Bluetooth LE devices and connects to all of them.

    After the controller device accepts a connection, Watch disconnects other devices.

    Watch also parses the data that comes over Bluetooth and returns it through
    callback methods."""

    def __init__(self, name_filter=None, custom_data=None):
        """Creates a new instance of Watch. Does not start scanning for Bluetooth
        devices. Use Watch.start to enter the scanning and connection event loop.

        Optional name_filter connects only to watches with that name (case insensitive)"""
        self._connector = BLEConnector(
            self._handle_connect, INTERACTION_SERVICE, name_filter
        )
        self.custom_data = custom_data
        self.client = None
        self.hand = Hand.NONE

    def start(self):
        """Blocking event loop that starts the Bluetooth scanner

        More handy than Watch.run when only this event loop is needed."""
        self._connector.start()

    async def run(self):
        """Asynchronous blocking event loop that starts the Bluetooth scanner.

        Makes it possible to run multiple async event loops with e.g. asyncio.gather."""
        await self._connector.run()

    def stop(self):
        """Stops bluetooth scanner and disconnects Bluetooth devices."""
        self._connector.stop()

    async def _handle_connect(self, device, name):
        # In the situation when there are multiple Touch SDK compatible watches available,
        # `_handle_connect` will be called for each. `client` will hold the value for one
        # connection, matching `device` and `name`.
        #
        # `self.client` will only be assigned once the watch accepts the connection. This
        # will also call `self._connector.disconnect_devices(exclude=device)`, so the
        # remaining watches should not be able to accept the connection anymore - but if
        # they do, the end result is likely just all watches disconnecting. Not ideal,
        # but no errors.
        #
        # Once the connected watch sends a disconnect signal (`Update.Signal.DISCONNECT`),
        # `self.client` will be deassigned (set to None), and the cycle can start again.

        client = self._connector.devices[device]

        def wrap_protobuf(callback):
            async def wrapped(_, data):
                message = Update()
                message.ParseFromString(bytes(data))

                # Watch sent a disconnect signal. Might be because the user pressed "no"
                # from the connection dialog on the watch (was not connected to begin with),
                # or because the watch app is exiting / user pressed "forget devices" (was
                # connected, a.k.a. self.client == client)
                if any(s == Update.Signal.DISCONNECT for s in message.signals):
                    await self._on_disconnect_signal(client, name)

                # Watch sent some other data, but no disconnect signal = watch accepted
                # the connection
                else:
                    await self._on_data(client, name, device, callback, message)

            return wrapped

        try:
            await client.start_notify(PROTOBUF_OUTPUT, wrap_protobuf(self._on_protobuf))
            await self._subscribe_to_custom_characteristics(client)
            await self._send_client_info(client)

        except ValueError:
            # Sometimes there is a race condition in BLEConnector and _handle_connect
            # gets called twice for the same device. Calling client.start_notify twice
            # will result in an error.
            pass


    async def _subscribe_to_custom_characteristics(self, client):
        if self.custom_data is None:
            return

        subscriptions = [client.start_notify(uuid, self._on_custom_data) for uuid in self.custom_data]
        await asyncio.gather(*subscriptions)

    async def _on_custom_data(self, characteristic, data):
        format_descriptions = self.custom_data.get(characteristic.uuid)

        if format_descriptions is None:
            return

        content = tuple(struct.unpack(fmt, data[slc]) for fmt, slc in format_descriptions)
        self.on_custom_data(characteristic.uuid, content)

    async def _send_client_info(self, client):
        client_info = ClientInfo()
        client_info.appName = sys.argv[0]
        client_info.deviceName = platform.node()
        client_info.os = platform.system()
        input_update = InputUpdate()
        input_update.clientInfo.CopyFrom(client_info)
        await client.write_gatt_char(PROTOBUF_INPUT, input_update.SerializeToString())

    async def _on_disconnect_signal(self, client, name):
        # As a GATT server, the watch can't actually disconnect on its own.
        # However, they want this connection to be ended, so the client side disconnects.
        await client.disconnect()

        # This client had accepted the connection before -> "disconnected"
        if self.client == client:
            print(f"Disconnected from {name}")
            self.client = None
            await self._connector.start_scanner()

        # This client had NOT accepted the connection before -> "declined"
        else:
            print(f"Connection declined from {name}")

    async def _on_data(self, client, name, device, callback, message):
        if not self.client:
            print(f"Connected to {name}")
            self.client = client
            await self._connector.disconnect_devices(exclude=device)
            await self._fetch_info()

        # Parse and handle the actual data
        if self.client == client:
            await callback(message)

        # Connection accepted from a second (this) device at the same time -> cancel
        # connection. Generally this code path should not happen, but with an unlucky
        # timing it's possible.
        else:
            await client.disconnect()

    async def _fetch_info(self):
        data = await self.client.read_gatt_char(PROTOBUF_OUTPUT)
        update = Update()
        update.ParseFromString(bytes(data))
        if update.HasField("info"):
            self.hand = Hand(update.info.hand)

    @staticmethod
    def _protovec2_to_tuple(vec):
        return (vec.x, vec.y)

    @staticmethod
    def _protovec3_to_tuple(vec):
        return (vec.x, vec.y, vec.z)

    @staticmethod
    def _protoquat_to_tuple(vec):
        return (vec.x, vec.y, vec.z, vec.w)

    async def _on_protobuf(self, message):
        self._proto_on_sensors(message.sensorFrames)
        self._proto_on_gestures(message.gestures)
        self._proto_on_button_events(message.buttonEvents)
        self._proto_on_touch_events(message.touchEvents)
        self._proto_on_rotary_events(message.rotaryEvents)

        if message.HasField("info"):
            self._proto_on_info(message.info)

    def _proto_on_sensors(self, frames):
        frame = frames[-1]
        sensor_frame = SensorFrame(
            acceleration=self._protovec3_to_tuple(frame.acc),
            gravity=self._protovec3_to_tuple(frame.grav),
            angular_velocity=self._protovec3_to_tuple(frame.gyro),
            orientation=self._protoquat_to_tuple(frame.quat),
            magnetic_field=(
                self._protovec3_to_tuple(frame.mag)
                if frame.HasField("mag")
                else None
            ),
            magnetic_field_calibration=(
                self._protovec3_to_tuple(frame.magCal)
                if frame.HasField("magCal")
                else None
            ),
        )
        self.on_sensors(sensor_frame)
        self._on_arm_direction_change(sensor_frame)

    def _proto_on_gestures(self, gestures):
        if any(g.type == Gesture.GestureType.TAP for g in gestures):
            self.on_tap()

    def _proto_on_button_events(self, buttons):
        if any(b.id == 0 for b in buttons):
            self.on_back_button()

    def _proto_on_touch_events(self, touch_events):
        for touch in touch_events:
            coords = self._protovec2_to_tuple(touch.coords[0])
            if touch.eventType == TouchEvent.TouchEventType.BEGIN:
                self.on_touch_down(*coords)
            elif touch.eventType == TouchEvent.TouchEventType.END:
                self.on_touch_up(*coords)
            elif touch.eventType == TouchEvent.TouchEventType.MOVE:
                self.on_touch_move(*coords)
            elif touch.eventType == TouchEvent.TouchEventType.CANCEL:
                self.on_touch_cancel(*coords)

    def _proto_on_rotary_events(self, rotary_events):
        for rotary in rotary_events:
            self.on_rotary(-rotary.step)

    def _proto_on_info(self, info):
        self.hand = Hand(info.hand)

    def _write_input_characteristic(self, data):
        loop = asyncio.get_running_loop()
        loop.create_task(self._async_write_input_characteristic(PROTOBUF_INPUT, data))

    async def _async_write_input_characteristic(self, characteristic, data):
        if self.client:
            await self.client.write_gatt_char(characteristic, data)

    @staticmethod
    def _create_haptics_update(intensity, length):
        clamped_intensity = min(max(intensity, 0.0), 1.0)
        clamped_length = min(max(int(length), 0), 5000)
        haptic_event = HapticEvent()
        haptic_event.type = HapticEvent.HapticType.ONESHOT
        haptic_event.length = clamped_length
        haptic_event.intensity = clamped_intensity
        input_update = InputUpdate()
        input_update.hapticEvent.CopyFrom(haptic_event)
        return input_update

    def _on_arm_direction_change(self, sensor_frame: SensorFrame):
        def normalize(vector):
            length = sum(x * x for x in vector) ** 0.5
            return [x / length for x in vector]

        grav = normalize(sensor_frame.gravity)

        av_x = -sensor_frame.angular_velocity[2]  # right = +
        av_y = -sensor_frame.angular_velocity[1]  # down = +

        handedness_scale = -1 if self.hand == Hand.LEFT else 1

        delta_x = av_x * grav[2] + av_y * grav[1]
        delta_y = handedness_scale * (av_y * grav[2] - av_x * grav[1])

        self.on_arm_direction_change(delta_x, delta_y)

    def on_custom_data(self, uuid: str, content: Tuple):
        """Receive data from custom characteristics"""

    def trigger_haptics(self, intensity: float, duration_ms: int):
        """Trigger vibration haptics on the watch.

        intensity: between 0 and 1
        duration_ms: between 0 and 5000"""
        input_update = self._create_haptics_update(intensity, duration_ms)
        self._write_input_characteristic(input_update.SerializeToString())

    def on_sensors(self, sensor_frame: SensorFrame):
        """Callback when accelerometer, gyroscope, gravity, orientation, and
        magnetic field are changed. Guaranteed to have values for everything but
        magnetic field information in every update."""

    def on_arm_direction_change(self, delta_x: float, delta_y: float):
        """Gyroscope-based raycasting output. Called after sensor updates."""

    def on_tap(self):
        """Called when the tap gesture happens."""

    def on_touch_down(self, x: float, y: float):
        """Touch screen touch starts."""

    def on_touch_up(self, x: float, y: float):
        """Touch screen touch ends."""

    def on_touch_move(self, x: float, y: float):
        """Touch screen touch moves."""

    def on_touch_cancel(self, x: float, y: float):
        """Touch screen touch becomes a swipe gesture that goes to another view."""

    def on_rotary(self, direction: int):
        """Rotary dial around the watch screen is turned.

        direction: +1 for clockwise, -1 for counterclockwise."""

    def on_back_button(self):
        """Back button of the watch is pressed and released.

        Wear OS does not support separate button down and button up events."""<|MERGE_RESOLUTION|>--- conflicted
+++ resolved
@@ -1,11 +1,7 @@
 from dataclasses import dataclass
 from enum import Enum
 import asyncio
-<<<<<<< HEAD
-from typing import Tuple
-=======
 from typing import Tuple, Optional
->>>>>>> 9d182796
 import sys
 import platform
 import struct
@@ -33,20 +29,14 @@
 @dataclass(frozen=True)
 class SensorFrame:
     """A Frozen container class for values of all streamable Touch SDK sensors."""
-<<<<<<< HEAD
-=======
-
->>>>>>> 9d182796
+
     acceleration: Tuple[float]
     gravity: Tuple[float]
     angular_velocity: Tuple[float]
     orientation: Tuple[float]
-<<<<<<< HEAD
-=======
     magnetic_field: Optional[Tuple[float]]
     magnetic_field_calibration: Optional[Tuple[float]]
 
->>>>>>> 9d182796
 
 class Hand(Enum):
     """Which hand the watch is worn on."""
