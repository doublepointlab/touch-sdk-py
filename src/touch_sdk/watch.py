--- conflicted
+++ resolved
@@ -30,6 +30,7 @@
     orientation: typing.Tuple[float]
 
 class Hand(Enum):
+    """Which hand the watch is worn on."""
     NONE = 0
     RIGHT = 1
     LEFT = 2
@@ -97,47 +98,12 @@
                 # or because the watch app is exiting / user pressed "forget devices" (was
                 # connected, a.k.a. self.client == client)
                 if any(s == Update.Signal.DISCONNECT for s in message.signals):
-<<<<<<< HEAD
-
-                    # As a GATT server, the watch can't actually disconnect on its own.
-                    # However, they want this connection to be ended, so the client side
-                    # disconnects.
-                    await client.disconnect()
-
-                    # This client had accepted the connection before -> "disconnected"
-                    if self.client == client:
-                        print(f'Disconnected from {name}')
-                        self.client = None
-                        await self._connector.start_scanner()
-
-                    # This client had NOT accepted the connection before -> "declined"
-                    else:
-                        print(f'Connection declined from {name}')
-=======
                     await self._on_disconnect_signal(client, name)
->>>>>>> d6f5dd07
 
                 # Watch sent some other data, but no disconnect signal = watch accepted
                 # the connection
                 else:
-<<<<<<< HEAD
-                    if not self.client:
-                        print(f'Connected to {name}')
-                        self.client = client
-                        await self._connector.disconnect_devices(exclude=device)
-
-                    # Parse and handle the actual data
-                    if self.client == client:
-                        await callback(message)
-
-                    # Connection accepted from a second (this) device at the same time
-                    # -> cancel connection. Generally this code path should not happen,
-                    # but with an unlucky timing it's possible.
-                    else:
-                        await client.disconnect()
-=======
                     await self._on_data(client, name, device, callback, message)
->>>>>>> d6f5dd07
 
             return wrapped
 
@@ -176,8 +142,9 @@
         if self.client == client:
             await callback(message)
 
-        # Connection accepted from a second (this) device at the same time -> cancel connection.
-        # Generally this code path should not happen, but with an unlucky timing it's possible.
+        # Connection accepted from a second (this) device at the same time -> cancel
+        # connection. Generally this code path should not happen, but with an unlucky
+        # timing it's possible.
         else:
             await client.disconnect()
 
@@ -246,7 +213,7 @@
             self.on_rotary(-rotary.step)
 
     def _proto_on_info(self, info):
-            self.hand = Hand(info.hand)
+        self.hand = Hand(info.hand)
 
     def _write_input_characteristic(self, data):
         loop = asyncio.get_running_loop()
